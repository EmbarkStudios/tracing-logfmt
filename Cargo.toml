--- conflicted
+++ resolved
@@ -15,11 +15,7 @@
 time = { version = "0.3.7", features = ["formatting"] }
 tracing = "0.1"
 tracing-core = "0.1"
-<<<<<<< HEAD
-tracing-subscriber = "0.3"
+tracing-subscriber = { version = "0.3", default-features = false, features = ["fmt"] }
 
 [features]
-ansi_logs = ["dep:nu-ansi-term"]
-=======
-tracing-subscriber = { version = "0.3", default-features = false, features = ["fmt"] }
->>>>>>> c1a1b890
+ansi_logs = ["dep:nu-ansi-term"]